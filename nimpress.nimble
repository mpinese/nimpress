--- conflicted
+++ resolved
@@ -10,18 +10,14 @@
 
 # Dependencies
 
-<<<<<<< HEAD
-requires "nim >= 1.0.0", "hts >= 0.2.21", "docopt >= 0.6.8"
+requires "nim >= 1.0.0"
+requires "docopt >= 0.6.8"
+requires "hts >= 0.2.21"
+requires "lapper >= 0.1.5"
 
 
 # Tests
 
 task test, "Run the test suite":
   exec "nim c -r -d:testing tests/test_set1.nim"
-  exec "nim c -r -d:testing tests/test_stats.nim"
-=======
-requires "nim >= 1.0.0"
-requires "docopt >= 0.6.8"
-requires "hts >= 0.2.21"
-requires "lapper >= 0.1.5"
->>>>>>> 15acc933
+  exec "nim c -r -d:testing tests/test_stats.nim"