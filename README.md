# nimpress: Polygenic score calculation direct from VCF/BCF

```
  Usage:
    nimpress [options] <scoredef> <genotypes.vcf>
    nimpress (-h | --help)
    nimpress --version

  Options:
    -h --help         Show this screen.
    --version         Show version.
    --cov=<path>      Path to a BED file supplying genome regions that have been
                      genotyped in the genotypes.vcf file.
    --imp-locus=<m>   Imputation to apply for whole loci which are either not
                      in the sequenced BED regions, or fail (QUAL flag or too
                      many samples with missing genotype). Valid values are ps, 
                      homref, fail [default: ps].
    --imp-sample=<m>  Imputation to apply for an individual sample with missing 
                      genotype. Valid values are ps, homref, fail, int_fail, 
                      int_ps [default: int_ps].
    --maxmis=<f>      Maximum fraction of samples with missing genotypes allowed
                      at a locus.  Loci containing more than this fraction of 
                      samples missing will be considered bad, and have all 
                      genotypes (even non-missing ones) imputed [default: 0.05].
    --mincs=<n>       Minimum number of genotypes.vcf samples without missing 
                      genotype at a locus for this locus to be eligible for 
                      internal imputation [default: 100].
    --afmisp=<f>      p-value threshold for warning about allele frequency 
                      mismatch between the polygenic score and the supplied 
                      cohort [default: 0.001].

  Imputation methods:
  ps        Impute with dosage based on the polygenic score effect allele 
            frequency.
  homref    Impute to homozygous reference genotype.
  fail      Do not impute, but fail. Failed samples will have a score of "nan"
  int_ps    Impute with dosage calculated from non-missing samples in the 
            cohort. At least --mincs non-missing samples must be available for 
            this method to be used, else it will fall back to ps.
  int_fail  Impute with dosage calculated from non-missing samples in the 
            cohort. At least --mincs non-missing samples must be available for 
            this method to be used, else it will fall back to fail.
```

# Polygenic score format
At the moment a placeholder format is used for polygenic scores. This is likely to change rapidly.

The placeholder format is a text file:
```
<name>
<description>
<citation>
<genome version>
<offset>
<chrom>\t<pos>\t<ref>\t<alt>\t<beta>\taaf
<chrom>\t<pos>\t<ref>\t<alt>\t<beta>\taaf
...
```
The first four header records (name, description, citation, and genome version) are free text, 
the last header record (offset) is a string representation of a floating point number.

Lines following the header define the polygenic score alleles and coefficients, one line per
allele, with fields separated by tabs.  <beta> is the polygenic score coefficient associated with
a single alternate allele.  <aaf> is the alt allele frequency in the polygenic score derivation
cohort, 0 < aaf <= 1.

The polygenic score for sample `i` is calculated as:
```
  score_i = sum_{j=1..m}(beta_j*dosage_ij)/m + offset
```
where `offset` is the offset as given in the header, `beta_j` is the beta for row `j` of the 
polygenic score definition, `dosage_ij` is the dosage of the row `j` alt allele in sample `i`,
and `m` is the number of alleles (rows) in the polygenic score.  `dosage_ij` may be imputed.

# Limitations
<<<<<<< HEAD
* Currently the coverage BED file is ignored.
=======
* Allele frequency mismatch tests are not yet implemented.
>>>>>>> 15acc933
* Currently has diploid-specific logic.
* Does not fully handle multi-allelic risk loci (specifically, loci at which more than one allele has a nonzero beta are not supported)
* Performs only simple allele matching. As the representation of some variants in VCF is not unique, this may lead to polygenic score variants being imputed even if they are present in the VCF.

# Future
* Option to calculate soft PS based on genotype likelihoods (VCF PL field)
* Full multi-allelic locus handling (will require imputation to a distribution over dosages of all alleles, instead of just the effect allele)
* Smarter variant matching.<|MERGE_RESOLUTION|>--- conflicted
+++ resolved
@@ -73,11 +73,6 @@
 and `m` is the number of alleles (rows) in the polygenic score.  `dosage_ij` may be imputed.
 
 # Limitations
-<<<<<<< HEAD
-* Currently the coverage BED file is ignored.
-=======
-* Allele frequency mismatch tests are not yet implemented.
->>>>>>> 15acc933
 * Currently has diploid-specific logic.
 * Does not fully handle multi-allelic risk loci (specifically, loci at which more than one allele has a nonzero beta are not supported)
 * Performs only simple allele matching. As the representation of some variants in VCF is not unique, this may lead to polygenic score variants being imputed even if they are present in the VCF.
